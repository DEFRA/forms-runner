import {
  ComponentType,
  ConditionsModel,
  ControllerPath,
  ControllerType,
  Engine,
  SchemaVersion,
<<<<<<< HEAD
=======
  convertConditionWrapperFromV2,
>>>>>>> e4e49966
  formDefinitionSchema,
  formDefinitionV2Schema,
  hasComponents,
  hasRepeater,
  isConditionWrapperV2,
  type ComponentDef,
  type ConditionWrapper,
  type ConditionWrapperV2,
  type ConditionsModelData,
  type DateUnits,
  type FormDefinition,
  type List,
  type Page
} from '@defra/forms-model'
import { add } from 'date-fns'
import { Parser, type Value } from 'expr-eval'
import joi from 'joi'

import { type ListFormComponent } from '~/src/server/plugins/engine/components/ListFormComponent.js'
import {
  hasListFormField,
  type Component
} from '~/src/server/plugins/engine/components/helpers.js'
import {
  findPage,
  getError,
  getPage,
  setPageTitles
} from '~/src/server/plugins/engine/helpers.js'
import { type ExecutableCondition } from '~/src/server/plugins/engine/models/types.js'
import { type PageController } from '~/src/server/plugins/engine/pageControllers/PageController.js'
import {
  createPage,
  type PageControllerClass
} from '~/src/server/plugins/engine/pageControllers/helpers.js'
import { validationOptions as opts } from '~/src/server/plugins/engine/pageControllers/validationOptions.js'
import * as defaultServices from '~/src/server/plugins/engine/services/index.js'
import {
  type FormContext,
  type FormContextRequest,
  type FormState,
  type FormSubmissionError,
  type FormSubmissionState
} from '~/src/server/plugins/engine/types.js'
import { FormAction } from '~/src/server/routes/types.js'
import { merge } from '~/src/server/services/cacheService.js'
import { type Services } from '~/src/server/types.js'

export class FormModel {
  /** The runtime engine that should be used */
  engine?: Engine

  schemaVersion: SchemaVersion

  /** the entire form JSON as an object */
  def: FormDefinition

  schemaVersion?: SchemaVersion
  lists: FormDefinition['lists']
  sections: FormDefinition['sections'] = []
  name: string
  values: FormDefinition
  basePath: string
  conditions: Partial<Record<string, ExecutableCondition>>
  pages: PageControllerClass[]
  services: Services

  controllers?: Record<string, typeof PageController>
  pageDefMap: Map<string, Page>

  listDefMap: Map<string, List>
  listDefIdMap: Map<string, List>

  componentDefMap: Map<string, ComponentDef>
  componentDefIdMap: Map<string, ComponentDef>

  pageMap: Map<string, PageControllerClass>
  componentMap: Map<string, Component>

  constructor(
    def: typeof this.def,
    options: { basePath: string },
    services: Services = defaultServices,
    controllers?: Record<string, typeof PageController>
  ) {
    let schema = formDefinitionSchema

    if (def.schema === SchemaVersion.V2) {
      schema = formDefinitionV2Schema
    }

    const result = schema.validate(def, { abortEarly: false })

    if (result.error) {
      throw result.error
    }

    // Make a clone of the shallow copy returned
    // by joi so as not to change the source data.
    def = structuredClone(result.value)

    // Add default lists
    def.lists.push({
      id: '3167ecb5-61f9-4918-b7d0-6793b56aa814',
      name: '__yesNo',
      title: 'Yes/No',
      type: 'boolean',
      items: [
        {
          id: '02900d42-83d1-4c72-a719-c4e8228952fa',
          text: 'Yes',
          value: true
        },
        {
          id: 'f39000eb-c51b-4019-8f82-bbda0423f04d',
          text: 'No',
          value: false
        }
      ]
    })

    // Fix up page titles
    setPageTitles(def)

    this.engine = def.engine
<<<<<<< HEAD
    this.schemaVersion = def.schema
=======
    this.schemaVersion = def.schema ?? SchemaVersion.V1
>>>>>>> e4e49966
    this.def = def
    this.lists = def.lists
    this.sections = def.sections
    this.name = def.name ?? ''
    this.values = result.value
    this.basePath = options.basePath
    this.conditions = {}
    this.services = services
    this.controllers = controllers

    this.pageDefMap = new Map(def.pages.map((page) => [page.path, page]))
    this.listDefMap = new Map(def.lists.map((list) => [list.name, list]))
    this.listDefIdMap = new Map(
      def.lists
        .filter((list) => list.id) // Skip lists without an ID
        // eslint-disable-next-line @typescript-eslint/non-nullable-type-assertion-style
        .map((list) => [list.id as string, list])
    )
    this.componentDefMap = new Map(
      def.pages
        .filter(hasComponents)
        .flatMap((page) =>
          page.components.map((component) => [component.name, component])
        )
    )
    this.componentDefIdMap = new Map(
      def.pages.filter(hasComponents).flatMap((page) =>
        page.components
          .filter((component) => component.id) // Skip components without an ID
          .map((component) => {
            // eslint-disable-next-line @typescript-eslint/non-nullable-type-assertion-style
            return [component.id as string, component]
          })
      )
    )

    def.conditions.forEach((conditionDef) => {
      const condition = this.makeCondition(
        isConditionWrapperV2(conditionDef)
          ? convertConditionWrapperFromV2(conditionDef, this)
          : conditionDef
      )
      this.conditions[condition.name] = condition
    })

    this.pages = def.pages.map((pageDef) => createPage(this, pageDef))

    if (
      !def.pages.some(
        ({ controller }) =>
          // Check for user-provided status page (optional)
          controller === ControllerType.Status
      )
    ) {
      this.pages.push(
        createPage(this, {
          title: 'Form submitted',
          path: ControllerPath.Status,
          controller: ControllerType.Status
        })
      )
    }

    this.pageMap = new Map(this.pages.map((page) => [page.path, page]))
    this.componentMap = new Map(
      this.pages.flatMap((page) =>
        page.collection.components.map((component) => [
          component.name,
          component
        ])
      )
    )
  }

  /**
   * build the entire model schema from individual pages/sections and filter out answers
   * for pages which are no longer accessible due to an answer that has been changed
   */
  makeFilteredSchema(relevantPages: PageControllerClass[]) {
    // Build the entire model schema
    // from the individual pages/sections
    let schema = joi.object<FormSubmissionState>().required()

    relevantPages.forEach((page) => {
      schema = schema.concat(page.collection.stateSchema)
    })

    return schema
  }

  /**
   * Instantiates a Condition based on {@link ConditionWrapper}
   * @param condition
   */
  makeCondition(condition: ConditionWrapper): ExecutableCondition {
    const parser = new Parser({
      operators: {
        logical: true
      }
    })

    Object.assign(parser.functions, {
      dateForComparison(timePeriod: number, timeUnit: DateUnits) {
        return add(new Date(), { [timeUnit]: timePeriod }).toISOString()
      }
    })

    const { name, displayName, value } = condition
    const expr = this.toConditionExpression(value, parser)

    const fn = (evaluationState: FormState) => {
      const ctx = this.toConditionContext(evaluationState, this.conditions)
      try {
        return expr.evaluate(ctx) as boolean
      } catch {
        return false
      }
    }

    return {
      name,
      displayName,
      value,
      expr,
      fn
    }
  }

  toConditionContext(
    evaluationState: FormState,
    conditions: Partial<Record<string, ExecutableCondition>>
  ) {
    const context = { ...evaluationState }

    for (const key in conditions) {
      Object.defineProperty(context, key, {
        get() {
          return conditions[key]?.fn(evaluationState)
        }
      })
    }

    return context as Extract<Value, Record<string, Value>>
  }

  toConditionExpression(value: ConditionsModelData, parser: Parser) {
    const conditions = ConditionsModel.from(value)
    return parser.parse(conditions.toExpression())
  }

  getList(nameOrId: string): List | undefined {
    return this.schemaVersion === SchemaVersion.V1
      ? this.lists.find((list) => list.name === nameOrId)
      : this.lists.find((list) => list.id === nameOrId)
  }

  /**
   * Form context for the current page
   */
  getFormContext(
    request: FormContextRequest,
    state: FormState,
    errors?: FormSubmissionError[]
  ): FormContext {
    const { query } = request

    const page = getPage(this, request)

    // Determine form paths
    const currentPath = page.path
    const startPath = page.getStartPath()

    // Preview URL direct access is allowed
    const isForceAccess = 'force' in query

    let context: FormContext = {
      evaluationState: {},
      relevantState: {},
      relevantPages: [],
      payload: page.getFormDataFromState(request, state),
      state,
      paths: [],
      errors,
      isForceAccess,
      data: {},
      pageDefMap: this.pageDefMap,
      listDefMap: this.listDefMap,
      componentDefMap: this.componentDefMap,
      pageMap: this.pageMap,
      componentMap: this.componentMap
    }

    // Validate current page
    context = validateFormPayload(request, page, context)

    // Find start page
    let nextPage = findPage(this, startPath)

    this.initialiseContext(context)

    // Walk form pages from start
    while (nextPage) {
      // Add page to context
      context.relevantPages.push(nextPage)

      this.assignEvaluationState(context, nextPage)

      this.assignRelevantState(context, nextPage)

      // Stop at current page
      if (
        this.pageStateIsInvalid(context, nextPage) ||
        nextPage.path === currentPath
      ) {
        break
      }

      // Apply conditions to determine next page
      nextPage = findPage(this, nextPage.getNextPath(context))
    }

    // Validate form state
    context = validateFormState(request, page, context)

    // Add paths for navigation
    this.assignPaths(context)

    return context
  }

  private initialiseContext(context: FormContext) {
    // For the V2 engine, we need to initialise `evaluationState` to null
    // for all keys. This is because the current condition evaluation
    // library (eval-expr) will throw if an expression uses a key that is undefined.
    if (this.engine === Engine.V2) {
      for (const page of this.pages) {
        for (const key of page.keys) {
          context.evaluationState[key] = null
        }
      }
    }
  }

  private assignEvaluationState(
    context: FormContext,
    page: PageControllerClass
  ) {
    const { collection, pageDef } = page
    // Skip evaluation state for repeater pages

    if (!hasRepeater(pageDef)) {
      Object.assign(
        context.evaluationState,
        collection.getContextValueFromState(context.state)
      )
    }
  }

  private assignRelevantState(context: FormContext, page: PageControllerClass) {
    // Copy relevant state by expected keys
    for (const key of page.keys) {
      if (typeof context.state[key] !== 'undefined') {
        context.relevantState[key] = context.state[key]
      }
    }
  }

  private pageStateIsInvalid(context: FormContext, page: PageControllerClass) {
    // Get any list-bound fields on the page
    const listFields = page.collection.fields.filter(hasListFormField)

    // For each list field that is bound to a list that contains any conditional items,
    // we need to check any answers are still valid. Do this by evaluating the conditions
    // and ensuring any current answers are all included in the set of valid answers
    for (const field of listFields) {
      const list = field.list

      // Filter out YesNo as they can't be conditional
      if (list !== undefined && field.type !== ComponentType.YesNoField) {
        const hasOptionalItems =
          list.items.filter((item) => item.condition).length > 0

        if (hasOptionalItems) {
          return this.fieldStateIsInvalid(context, field, list)
        }
      }
    }
  }

  private fieldStateIsInvalid(
    context: FormContext,
    field: ListFormComponent,
    list: List
  ) {
    const { evaluationState, state } = context

    const validValues = list.items
      .filter((item) =>
        item.condition
          ? this.conditions[item.condition]?.fn(evaluationState)
          : true
      )
      .map((item) => item.value)

    // Get the field state
    const fieldState = field.getFormValueFromState(state)

    if (fieldState !== undefined) {
      let isInvalid = false
      const isArray = Array.isArray(fieldState)

      // Check if any saved state value(s) are still valid
      // and return true if any are invalid
      if (isArray) {
        isInvalid = !fieldState.every((item) => validValues.includes(item))
      } else {
        isInvalid = !validValues.includes(fieldState)
      }

      if (isInvalid) {
        if (!context.errors) {
          context.errors = []
        }

        const text =
          'Options are different because you changed a previous answer'

        context.errors.push({
          text,
          name: field.name,
          href: `#${field.name}`,
          path: [`#${field.name}`]
        })
      }

      return isInvalid
    }
  }

  private assignPaths(context: FormContext) {
    for (const { keys, path } of context.relevantPages) {
      context.paths.push(path)

      // Stop at page with errors
      if (
        context.errors?.some(({ name, path }) => {
          return keys.includes(name) || keys.some((key) => path.includes(key))
        })
      ) {
        break
      }
    }
  }

  getComponentById(componentId: string): ComponentDef | undefined {
    return this.componentDefIdMap.get(componentId)
  }

  getListById(listId: string): List | undefined {
    return this.listDefIdMap.get(listId)
  }

  /**
   * Returns a condition by its ID. O(n) lookup time.
   * @param conditionId
   * @returns
   */
  getConditionById(conditionId: string): ConditionWrapperV2 | undefined {
    return this.def.conditions
      .filter(isConditionWrapperV2)
      .find((condition) => condition.id === conditionId)
  }
}

/**
 * Validate current page only
 */
function validateFormPayload(
  request: FormContextRequest,
  page: PageControllerClass,
  context: FormContext
): FormContext {
  const { collection } = page
  const { payload, state } = context

  const { action } = page.getFormParams(request)

  // Skip validation GET requests or other actions
  if (!request.payload || action !== FormAction.Validate) {
    return context
  }

  // For checkbox fields missing in the payload (i.e. unchecked),
  // explicitly set their value to undefined so that any previously
  // stored value is cleared and required field validation is enforced.
  const update = { ...request.payload }
  collection.fields.forEach((field) => {
    if (
      field.type === ComponentType.CheckboxesField &&
      !(field.name in update)
    ) {
      update[field.name] = undefined
    }
  })

  const { value, errors } = collection.validate({
    ...payload,
    ...update
  })

  // Add sanitised payload (ready to save)
  const formState = page.getStateFromValidForm(request, state, value)

  return {
    ...context,
    payload: merge(payload, value),
    state: merge(state, formState),
    errors
  }
}

/**
 * Validate entire form state
 */
function validateFormState(
  request: FormContextRequest,
  page: PageControllerClass,
  context: FormContext
): FormContext {
  const { errors = [], relevantPages, relevantState } = context

  // Exclude current page
  const previousPages = relevantPages.filter(
    (relevantPage) => relevantPage !== page
  )

  // Validate relevant state
  const { error } = page.model
    .makeFilteredSchema(previousPages)
    .validate(relevantState, { ...opts, stripUnknown: true })

  // Add relevant state errors
  if (error) {
    const errorsState = error.details.map(getError)
    return { ...context, errors: errors.concat(errorsState) }
  }

  return context
}<|MERGE_RESOLUTION|>--- conflicted
+++ resolved
@@ -5,10 +5,7 @@
   ControllerType,
   Engine,
   SchemaVersion,
-<<<<<<< HEAD
-=======
   convertConditionWrapperFromV2,
->>>>>>> e4e49966
   formDefinitionSchema,
   formDefinitionV2Schema,
   hasComponents,
@@ -66,7 +63,6 @@
   /** the entire form JSON as an object */
   def: FormDefinition
 
-  schemaVersion?: SchemaVersion
   lists: FormDefinition['lists']
   sections: FormDefinition['sections'] = []
   name: string
@@ -134,11 +130,7 @@
     setPageTitles(def)
 
     this.engine = def.engine
-<<<<<<< HEAD
-    this.schemaVersion = def.schema
-=======
     this.schemaVersion = def.schema ?? SchemaVersion.V1
->>>>>>> e4e49966
     this.def = def
     this.lists = def.lists
     this.sections = def.sections
