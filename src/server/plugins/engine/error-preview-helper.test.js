--- conflicted
+++ resolved
@@ -245,20 +245,12 @@
         schema: {
           min: 10,
           max: 25,
-<<<<<<< HEAD
-          precision: 3
-=======
           precision: 2
->>>>>>> b4444ba0
         },
         options: {}
       })
       const res = determineLimit('numberPrecision', component)
-<<<<<<< HEAD
-      expect(res).toBe(3)
-=======
       expect(res).toBe(2)
->>>>>>> b4444ba0
     })
 
     it('should return correct limit for dateMin', () => {
